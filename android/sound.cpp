--- conflicted
+++ resolved
@@ -26,22 +26,14 @@
 #include "androiddebug.cpp"
 
 /* Implementation *************************************************************/
-<<<<<<< HEAD
-
-
-CSound::CSound ( void       (*fpNewProcessCallback) ( CVector<short>& psData, void* arg ),
-                 void*      arg,
-                 const int  iCtrlMIDIChannel,
-                 const bool bNoAutoJackConnect ) :
-    CSoundBase ( "OpenSL", true, fpNewProcessCallback, arg, iCtrlMIDIChannel, bNoAutoJackConnect )
-=======
+
 CSound::CSound ( void           (*fpNewProcessCallback) ( CVector<short>& psData, void* arg ),
                  void*          arg,
                  const int      iCtrlMIDIChannel,
                  const bool     ,
                  const QString& ) :
     CSoundBase ( "OpenSL", true, fpNewProcessCallback, arg, iCtrlMIDIChannel )
->>>>>>> 6840bc10
+
 {
      pSound = this;
 #ifdef ANDROIDDEBUG
